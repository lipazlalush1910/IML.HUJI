--- conflicted
+++ resolved
@@ -1,8 +1,4 @@
 from .base_estimator import BaseEstimator
-<<<<<<< HEAD
-# from .base_dimension_reduction import BaseDimReducer
-=======
->>>>>>> acc097f8
 from .base_module import BaseModule
 from .base_learning_rate import BaseLR
 
